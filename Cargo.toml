[package]
name = "seqcol_rs"
<<<<<<< HEAD
version = "0.3.0"
edition = "2024"
=======
version = "0.4.0"
edition = "2021"
>>>>>>> e5da3111
authors = ["Rob Patro <rob@cs.umd.edu>"]
description = "library to implement seqcol in rust"
license-file = "LICENSE"
readme = "README.md"
repository = "https://github.com/COMBINE-lab/seqcol_rs"
homepage = "https://github.com/COMBINE-lab/seqcol_rs"
documentation = "https://docs.rs/seqcol_rs"
include = ["src/*.rs", "/Cargo.toml", "/README.md", "/LICENSE"]
keywords = ["genomics", "provenance", "seqcol"]
categories = ["science"]

# See more keys and their definitions at https://doc.rust-lang.org/cargo/reference/manifest.html

[dev-dependencies]
noodles-sam = "0.73.0"

[dependencies]
anyhow = "1.0.97"
base64 = "0.22.1"
itertools = "0.14.0"
needletail = "0.6.3"
serde_json = { version = "1.0.140", features = ["preserve_order", "indexmap"] }
sha2 = { version = "0.10.8", features = ["asm", "asm-aarch64"] }
hex = "0.4.3"
tracing-subscriber = { version = "0.3.19", features = ["env-filter"] }
tracing = "0.1.41"<|MERGE_RESOLUTION|>--- conflicted
+++ resolved
@@ -1,12 +1,7 @@
 [package]
 name = "seqcol_rs"
-<<<<<<< HEAD
-version = "0.3.0"
+version = "0.4.0"
 edition = "2024"
-=======
-version = "0.4.0"
-edition = "2021"
->>>>>>> e5da3111
 authors = ["Rob Patro <rob@cs.umd.edu>"]
 description = "library to implement seqcol in rust"
 license-file = "LICENSE"
